--- conflicted
+++ resolved
@@ -8,11 +8,7 @@
 #
 # Licensed under GNU Lesser General Public License v3.0
 #
-<<<<<<< HEAD
-from typing import Tuple
-=======
-from typing import Callable
->>>>>>> 02155ed8
+from typing import Callable, Tuple
 
 from PySide6 import QtCore
 import re

{
  "cells": [
    {
      "cell_type": "markdown",
      "metadata": {
        "id": "3G1Nx3YLOVaZ"
      },
      "source": [
        "<a target=\"_blank\" href=\"https://colab.research.google.com/github/DeepLabCut/DeepLabCut/blob/main/examples/COLAB/COLAB_DEMO_SuperAnimal.ipynb\">\n",
        "  <img src=\"https://colab.research.google.com/assets/colab-badge.svg\" alt=\"Open In Colab\"/>\n",
        "</a>"
      ]
    },
    {
      "cell_type": "markdown",
      "metadata": {
        "id": "23v-XAUNQIPY"
      },
      "source": [
        "# DeepLabCut Model Zoo: SuperAnimal models\n",
        "\n",
        "![alt text](https://images.squarespace-cdn.com/content/v1/57f6d51c9f74566f55ecf271/1616492373700-PGOAC72IOB6AUE47VTJX/ke17ZwdGBToddI8pDm48kB8JrdUaZR-OSkKLqWQPp_YUqsxRUqqbr1mOJYKfIPR7LoDQ9mXPOjoJoqy81S2I8N_N4V1vUb5AoIIIbLZhVYwL8IeDg6_3B-BRuF4nNrNcQkVuAT7tdErd0wQFEGFSnBqyW03PFN2MN6T6ry5cmXqqA9xITfsbVGDrg_goIDasRCalqV8R3606BuxERAtDaQ/modelzoo.png?format=1000w)\n",
        "\n",
        "http://modelzoo.deeplabcut.org\n",
        "\n",
        "You can use this notebook to analyze videos with pretrained networks from our model zoo - NO local installation of DeepLabCut is needed!\n",
        "\n",
        "- **What you need:** a video of your favorite dog, cat, human, etc: check the list of currently available models here: http://modelzoo.deeplabcut.org\n",
        "\n",
        "- **What to do:** (1) in the top right corner, click \"CONNECT\". Then, just hit run (play icon) on each cell below and follow the instructions!\n",
        "\n",
        "## **Please consider giving back and labeling a little data to help make each network even better!**\n",
        "\n",
        "We have a WebApp, so no need to install anything, just a few clicks! We'd really appreciate your help! 🙏\n",
        "   \n",
        "https://contrib.deeplabcut.org/\n",
        "\n",
        "\n",
        "- **Note, if you performance is less that you would like:** firstly check the labeled_video parameters (i.e. \"pcutoff\" that will set the video plotting) - see the end of this notebook.\n",
        "- You can also use the model in your own projects locally. Please be sure to cite the papers for the model, i.e., [Ye et al. 2023](https://arxiv.org/abs/2203.07436) 🎉\n",
        "\n",
        "\n",
        "\n",
        "## **Let's get going: install DeepLabCut into COLAB:**\n",
        "\n",
        "*Also, be sure you are connected to a GPU: go to menu, click Runtime > Change Runtime Type > select \"GPU\"*\n",
        "\n",
        "As the COLAB environments were updated to CUDA 12.X and Python 3.11, we need to install DeepLabCut and TensorFlow in a distinct way to get TensorFlow to connect to the GPU.\n"
      ]
    },
    {
      "cell_type": "code",
      "execution_count": null,
      "metadata": {},
      "outputs": [],
      "source": [
        "# Cell 1 - Install TensorFlow, tensorpack and tf_slim versions compatible with DeepLabCut\n",
        "!pip install \"tensorflow==2.12.1\" \"tensorpack>=0.11\" \"tf_slim>=1.1.0\""
      ]
    },
    {
      "cell_type": "code",
      "execution_count": null,
      "metadata": {},
      "outputs": [],
      "source": [
        "# Downgrade PyTorch to a version using CUDA 11.8 and cudnn 8\n",
        "# This will also install the required CUDA libraries, for both PyTorch and TensorFlow\n",
        "!pip install torch==2.3.1 torchvision --index-url https://download.pytorch.org/whl/cu118"
      ]
    },
    {
      "cell_type": "code",
      "execution_count": null,
      "metadata": {},
      "outputs": [],
      "source": [
        "# Install the latest version of DeepLabCut\n",
        "!pip install \"git+https://github.com/DeepLabCut/DeepLabCut.git#egg=deeplabcut[modelzoo]\""
      ]
    },
    {
      "cell_type": "code",
      "execution_count": null,
      "metadata": {},
      "outputs": [],
      "source": [
<<<<<<< HEAD
        "!pip install deeplabcut==3.0.0rc5"
=======
        "# As described in https://www.tensorflow.org/install/pip#step-by-step_instructions, \n",
        "# create symbolic links to NVIDIA shared libraries:\n",
        "!ln -svf /usr/local/lib/python3.11/dist-packages/nvidia/*/lib/*.so* /usr/local/lib/python3.11/dist-packages/tensorflow"
>>>>>>> 52033605
      ]
    },
    {
      "cell_type": "markdown",
      "metadata": {
        "id": "TguLMTJpQx1_"
      },
      "source": [
        "## PLEASE, click \"restart runtime\" from the output above before proceeding!"
      ]
    },
    {
      "cell_type": "code",
      "execution_count": null,
      "metadata": {
        "id": "4BejjXKFO2Zg"
      },
      "outputs": [],
      "source": [
        "import deeplabcut\n",
        "import os"
      ]
    },
    {
      "cell_type": "markdown",
      "metadata": {
        "id": "GXf8N4v28Xqo"
      },
      "source": [
        "## Please select a video you want to run SuperAnimal-X on:"
      ]
    },
    {
      "cell_type": "code",
      "execution_count": null,
      "metadata": {
        "id": "xXNMNLe6xEBC"
      },
      "outputs": [],
      "source": [
        "from google.colab import files\n",
        "\n",
        "uploaded = files.upload()\n",
        "for filepath, content in uploaded.items():\n",
        "  print(f'User uploaded file \"{filepath}\" with length {len(content)} bytes')\n",
        "video_path = os.path.abspath(filepath)\n",
        "video_name = os.path.splitext(video_path)[0]\n",
        "\n",
        "# If this cell fails (e.g., when using Safari in place of Google Chrome),\n",
        "# manually upload your video via the Files menu to the left\n",
        "# and define `video_path` yourself with right click > copy path on the video."
      ]
    },
    {
      "cell_type": "markdown",
      "metadata": {
        "id": "A8sDYMa08f62"
      },
      "source": [
        "## Next select the model you want to use, Quadruped or TopViewMouse\n",
        "- See http://modelzoo.deeplabcut.org/ for more details on these models\n",
        "- The pcutoff is for visualization only, namely only keypoints with a value over what you set are shown. 0 is low confidience, 1 is perfect confidience of the model."
      ]
    },
    {
      "cell_type": "code",
      "execution_count": null,
      "metadata": {
        "id": "ge589yC4v9yX"
      },
      "outputs": [],
      "source": [
        "supermodel_name = \"superanimal_quadruped\" #@param [\"superanimal_topviewmouse\", \"superanimal_quadruped\"]\n",
        "pcutoff = 0.15 #@param {type:\"slider\", min:0, max:1, step:0.05}"
      ]
    },
    {
      "cell_type": "markdown",
      "metadata": {
        "id": "zsB0pGtj9Luq"
      },
      "source": [
        "## Okay, let's go! 🐭🦓🐻"
      ]
    },
    {
      "cell_type": "code",
      "execution_count": null,
      "metadata": {
        "id": "yqcnEVVSQDC0"
      },
      "outputs": [],
      "source": [
        "videotype = os.path.splitext(video_path)[1]\n",
        "scale_list = []\n",
        "\n",
        "deeplabcut.video_inference_superanimal(\n",
        "    [video_path],\n",
        "    supermodel_name,\n",
        "    videotype=videotype,\n",
        "    video_adapt=True,\n",
        "    scale_list=scale_list,\n",
        "    pcutoff=pcutoff,\n",
        ")"
      ]
    },
    {
      "cell_type": "code",
      "source": [
        "deeplabcut.create_labeled_video()"
      ],
      "metadata": {
        "id": "ekc-3TOgz0Fa"
      },
      "execution_count": null,
      "outputs": []
    },
    {
      "cell_type": "markdown",
      "metadata": {
        "id": "gPLZSBpD34Mj"
      },
      "source": [
        "## Let's view the video in Colab:\n",
        "- otherwise, you can download and look at the video from the left side of your screen! It will end with _labeled.mp4\n",
        "- If your data doesn't work as well as you'd like, consider fine-tuning our model on your data, changing the pcutoff, changing the scale-range\n",
        "(pick values smaller and larger than your video image input size). See our repo for more details."
      ]
    },
    {
      "cell_type": "code",
      "execution_count": null,
      "metadata": {
        "id": "ejFJ1Pbg33i6"
      },
      "outputs": [],
      "source": [
        "from base64 import b64encode\n",
        "from IPython.display import HTML\n",
        "view_video = open(video_name+'_superanimal_quadruped_hrnetw32_labeled_after_adapt.mp4','rb').read()\n",
        "\n",
        "data_url = \"data:video/mp4;base64,\" + b64encode(view_video).decode()\n",
        "HTML(\"\"\"\n",
        "<video width=600 controls>\n",
        "      <source src=\"%s\" type=\"video/mp4\">\n",
        "</video>\n",
        "\"\"\" % data_url)"
      ]
    }
  ],
  "metadata": {
    "accelerator": "GPU",
    "colab": {
      "provenance": []
    },
    "gpuClass": "standard",
    "kernelspec": {
      "display_name": "dlc",
      "language": "python",
      "name": "python3"
    },
    "language_info": {
      "codemirror_mode": {
        "name": "ipython",
        "version": 3
      },
      "file_extension": ".py",
      "mimetype": "text/x-python",
      "name": "python",
      "nbconvert_exporter": "python",
      "pygments_lexer": "ipython3",
      "version": "3.9.13 | packaged by conda-forge | (main, May 27 2022, 17:01:00) \n[Clang 13.0.1 ]"
    },
    "vscode": {
      "interpreter": {
        "hash": "ef00193d8f29a47f592f520086c931b5dd2a83e8a593fa0efe5afff3c413a788"
      }
    }
  },
  "nbformat": 4,
  "nbformat_minor": 0
}<|MERGE_RESOLUTION|>--- conflicted
+++ resolved
@@ -54,44 +54,7 @@
       "metadata": {},
       "outputs": [],
       "source": [
-        "# Cell 1 - Install TensorFlow, tensorpack and tf_slim versions compatible with DeepLabCut\n",
-        "!pip install \"tensorflow==2.12.1\" \"tensorpack>=0.11\" \"tf_slim>=1.1.0\""
-      ]
-    },
-    {
-      "cell_type": "code",
-      "execution_count": null,
-      "metadata": {},
-      "outputs": [],
-      "source": [
-        "# Downgrade PyTorch to a version using CUDA 11.8 and cudnn 8\n",
-        "# This will also install the required CUDA libraries, for both PyTorch and TensorFlow\n",
-        "!pip install torch==2.3.1 torchvision --index-url https://download.pytorch.org/whl/cu118"
-      ]
-    },
-    {
-      "cell_type": "code",
-      "execution_count": null,
-      "metadata": {},
-      "outputs": [],
-      "source": [
-        "# Install the latest version of DeepLabCut\n",
-        "!pip install \"git+https://github.com/DeepLabCut/DeepLabCut.git#egg=deeplabcut[modelzoo]\""
-      ]
-    },
-    {
-      "cell_type": "code",
-      "execution_count": null,
-      "metadata": {},
-      "outputs": [],
-      "source": [
-<<<<<<< HEAD
         "!pip install deeplabcut==3.0.0rc5"
-=======
-        "# As described in https://www.tensorflow.org/install/pip#step-by-step_instructions, \n",
-        "# create symbolic links to NVIDIA shared libraries:\n",
-        "!ln -svf /usr/local/lib/python3.11/dist-packages/nvidia/*/lib/*.so* /usr/local/lib/python3.11/dist-packages/tensorflow"
->>>>>>> 52033605
       ]
     },
     {
